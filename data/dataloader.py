--- conflicted
+++ resolved
@@ -3,15 +3,9 @@
 # @Email  : houyupeng@ruc.edu.cn
 
 # UPDATE
-<<<<<<< HEAD
-# @Time   : 2020/8/7
-# @Author : Yupeng Hou
-# @email  : houyupeng@ruc.edu.cn
-=======
-# @Time   : 2020/08/06, 2020/08/06
+# @Time   : 2020/8/7, 2020/8/6
 # @Author : Yupeng Hou, Yushuo Chen
 # @email  : houyupeng@ruc.edu.cn, chenyushuo@ruc.edu.cn
->>>>>>> be1d698a
 
 import operator
 from functools import reduce
@@ -360,20 +354,8 @@
         user_df = pd.DataFrame({uid_field: users})
         user_tensor = self._dataframe_to_interaction(self.join(user_df))
 
-<<<<<<< HEAD
-        pos_idx = np.array(pos_idx)
-        used_idx = np.array(used_idx)
-
         return user_tensor, torch.LongTensor(pos_idx), torch.LongTensor(used_idx),\
                pos_len_list, user_len_list, neg_len_list
-
-    def __next__(self):
-        if self.pr >= self.pr_end:
-            self.pr = 0
-            if self.shuffle:
-                self._shuffle()
-            raise StopIteration()
-        return self._next_dataframe()
 
     def _pre_neg_sampling(self):
         self.user_tensor, tmp_pos_idx, tmp_used_idx,\
@@ -391,7 +373,7 @@
         for i in range(len(self.used_idx)):
             self.used_idx[i] -= i * tot_item_num * self.step
 
-    def _next_dataframe(self):
+    def _next_batch_data_(self):
         if not self.real_time_neg_sampling:
             slc = slice(self.pr, self.pr + self.step)
             idx = self.pr // self.step
@@ -399,13 +381,6 @@
                        self.pos_len_list[slc], self.user_len_list[slc], self.neg_len_list[slc]
         else:
             cur_data = self._neg_sampling(self.uid2items[self.pr: self.pr + self.step])
-=======
-        return user_tensor, torch.LongTensor(pos_idx), torch.LongTensor(used_idx), \
-            pos_len_list, user_len_list, neg_len_list
-
-    def _next_batch_data_(self):
-        cur_data = self._neg_sampling(self.uid2items[self.pr: self.pr + self.step])
->>>>>>> be1d698a
         self.pr += self.step
         return cur_data
 
