--- conflicted
+++ resolved
@@ -252,18 +252,11 @@
             cnt = [int(ratio[i] * tot_cnt) for i in range(len(ratio))]
             cnt[-1] = tot_cnt - sum(cnt[0:-1])
 
-<<<<<<< HEAD
             cur = 0
             for c in cnt:
-                next_ds.append(self.copy(self.inter_feat[cur:cur+c]))
+                next_ds.append(self.copy(self.inter_feat[cur:cur + c]))
         else:
             raise NotImplementedError('split by ratio with grouped data')
-=======
-        cur = 0
-        next_ds = []
-        for c in cnt:
-            next_ds.append(self.copy(self.inter_feat[cur:cur + c]))
->>>>>>> 589c9a4d
         return next_ds
 
     def shuffle(self):
@@ -273,31 +266,12 @@
         self.inter_feat.sort_values(by=by, ascending=ascending, inplace=True)
 
     # TODO
-<<<<<<< HEAD
     def build(self, eval_setting):
         ordering_args = eval_setting.ordering_args
         if ordering_args['strategy'] == 'shuffle':
             self.shuffle()
         elif ordering_args['strategy'] == 'by':
             self.sort(by=ordering_args['field'], ascending=ordering_args['ascending'])
-=======
-    def build(self,
-              inter_filter_lowest_val=None, inter_filter_highest_val=None,
-              split_by_ratio=None,
-              train_batch_size=None, valid_batch_size=None, test_batch_size=None,
-              pairwise=False,
-              neg_sample_by=None, neg_sample_to=None
-              ):
-        # TODO
-        self.filter_users()
-
-        self.filter_inters(inter_filter_lowest_val, inter_filter_highest_val)
-
-        assert len(split_by_ratio) == 3
-
-        if split_by_ratio is not None:
-            train_dataset, valid_dataset, test_dataset = self.split_by_ratio(split_by_ratio)
->>>>>>> 589c9a4d
 
         # TODO
         group_field = eval_setting.group_field
