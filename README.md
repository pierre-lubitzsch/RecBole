![RecBole Logo](asset/logo.png)

--------------------------------------------------------------------------------

# RecBole (伯乐)

*“世有伯乐，然后有千里马。千里马常有，而伯乐不常有。”——韩愈《马说》*

[![PyPi Latest Release](https://img.shields.io/pypi/v/recbole)](https://pypi.org/project/recbole/)
[![Conda Latest Release](https://anaconda.org/aibox/recbole/badges/version.svg)](https://anaconda.org/aibox/recbole)
[![License](https://img.shields.io/badge/License-MIT-blue.svg)](./LICENSE)


<<<<<<< HEAD
[HomePage] | [Docs] | [Datasets] | [Paper] | [中文版]
=======
[HomePage] | [Docs] | [Datasets] | [Paper] | [Blogs]
>>>>>>> 511cda89

[HomePage]: https://recbole.io/
[Docs]: https://recbole.io/docs/
[Datasets]: https://github.com/RUCAIBox/RecDatasets
[Paper]: https://arxiv.org/abs/2011.01731
<<<<<<< HEAD
[中文版]: README_CN.md
=======
[Blogs]: https://blog.csdn.net/Turinger_2000/article/details/111182852
>>>>>>> 511cda89

RecBole is developed based on Python and PyTorch for reproducing and developing recommendation algorithms in a unified,
comprehensive and efficient framework for research purpose.
Our library includes 53 recommendation algorithms, covering four major categories:

+ General Recommendation
+ Sequential Recommendation
+ Context-aware Recommendation
+ Knowledge-based Recommendation

We design a unified and flexible data file format, and provide the support for 27 benchmark recommendation datasets.
A user can apply the provided script to process the original data copy, or simply download the processed datasets
by our team.


<p align="center">
  <img src="asset/framework.png" alt="RecBole v0.1 architecture" width="600">
  <br>
  <b>Figure</b>: RecBole Overall Architecture
</p>


## Feature
+ **General and extensible data structure.** We design general and extensible data structures to unify the formatting and
usage of various recommendation datasets.

+ **Comprehensive benchmark models and datasets.** We implement 53 commonly used recommendation algorithms, and provide
the formatted copies of 27 recommendation datasets.

+ **Efficient GPU-accelerated execution.** We optimize the efficiency of our library with a number of improved techniques
oriented to the GPU environment.

+ **Extensive and standard evaluation protocols.** We support a series of widely adopted evaluation protocols or settings
for testing and comparing recommendation algorithms.

## RecBole News
**12/10/2020**: 我们发布了[RecBole小白入门系列中文博客（持续更新中）](https://blog.csdn.net/Turinger_2000/article/details/111182852)。

**12/06/2020**: We release RecBole [v0.1.2](https://github.com/RUCAIBox/RecBole/releases/tag/v0.1.2).

**11/29/2020**: We constructed preliminary experiments to test the time and memory cost on three
different-sized datasets and provided the [test result](https://github.com/RUCAIBox/RecBole#time-and-memory-costs)
for reference.

**11/03/2020**: We release the first version of RecBole **v0.1.1**.

## Installation
RecBole works with the following operating systems:

* Linux
* Windows 10
* macOS X

RecBole requires Python version 3.6 or later.

RecBole requires torch version 1.6.0 or later. If you want to use RecBole with GPU,
please ensure that CUDA or cudatoolkit version is 9.2 or later.
This requires NVIDIA driver version >= 396.26 (for Linux) or >= 397.44 (for Windows10).

### Install from conda

```bash
conda install -c aibox recbole
```

### Install from pip

```bash
pip install recbole
```

### Install from source
```bash
git clone https://github.com/RUCAIBox/RecBole.git && cd RecBole
pip install -e . --verbose
```

## Quick-Start
With the source code, you can use the provided script for initial usage of our library:

```bash
python run_recbole.py
```

This script will run the BPR model on the ml-100k dataset.

Typically, this example takes less than one minute. We will obtain some output like:

```
INFO ml-100k
The number of users: 944
Average actions of users: 106.04453870625663
The number of items: 1683
Average actions of items: 59.45303210463734
The number of inters: 100000
The sparsity of the dataset: 93.70575143257098%

INFO Evaluation Settings:
Group by user_id
Ordering: {'strategy': 'shuffle'}
Splitting: {'strategy': 'by_ratio', 'ratios': [0.8, 0.1, 0.1]}
Negative Sampling: {'strategy': 'full', 'distribution': 'uniform'}

INFO BPRMF(
    (user_embedding): Embedding(944, 64)
    (item_embedding): Embedding(1683, 64)
    (loss): BPRLoss()
)
Trainable parameters: 168128

INFO epoch 0 training [time: 0.27s, train loss: 27.7231]
INFO epoch 0 evaluating [time: 0.12s, valid_score: 0.021900]
INFO valid result:
recall@10: 0.0073  mrr@10: 0.0219  ndcg@10: 0.0093  hit@10: 0.0795  precision@10: 0.0088

...

INFO epoch 63 training [time: 0.19s, train loss: 4.7660]
INFO epoch 63 evaluating [time: 0.08s, valid_score: 0.394500]
INFO valid result:
recall@10: 0.2156  mrr@10: 0.3945  ndcg@10: 0.2332  hit@10: 0.7593  precision@10: 0.1591

INFO Finished training, best eval result in epoch 52
INFO Loading model structure and parameters from saved/***.pth
INFO best valid result:
recall@10: 0.2169  mrr@10: 0.4005  ndcg@10: 0.235  hit@10: 0.7582  precision@10: 0.1598
INFO test result:
recall@10: 0.2368  mrr@10: 0.4519  ndcg@10: 0.2768  hit@10: 0.7614  precision@10: 0.1901
```

If you want to change the parameters, such as ``learning_rate``, ``embedding_size``, just set the additional command
parameters as you need:

```bash
python run_recbole.py --learning_rate=0.0001 --embedding_size=128
```

If you want to change the models, just run the script by setting additional command parameters:

```bash
python run_recbole.py --model=[model_name]
```


## Time and Memory Costs
We constructed preliminary experiments to test the time and memory cost on three different-sized datasets 
(small, medium and large). For detailed information, you can click the following links.

* [General recommendation models](asset/time_test_result/General_recommendation.md)
* [Sequential recommendation models](asset/time_test_result/Sequential_recommendation.md)
* [Context-aware recommendation models](asset/time_test_result/Context-aware_recommendation.md)
* [Knowledge-based recommendation models](asset/time_test_result/Knowledge-based_recommendation.md)

NOTE: Our test results only gave the approximate time and memory cost of our implementations in the RecBole library
(based on our machine server).  Any feedback or suggestions about the implementations and test are welcome. 
We will keep improving our implementations, and update these test results.


## RecBole Major Releases
| Releases  | Date   | Features |
|-----------|--------|-------------------------|
| v0.1.1    | 11/03/2020 |  Basic RecBole |


## Contributing

Please let us know if you encounter a bug or have any suggestions by [filing an issue](https://github.com/RUCAIBox/RecBole/issues).

We welcome all contributions from bug fixes to new features and extensions.

We expect all contributions discussed in the issue tracker and going through PRs.

We thank the insightful suggestions from [@tszumowski](https://github.com/tszumowski), [@rowedenny](https://github.com/rowedenny) et.al.

We thank the nice contributions through PRs from [@rowedenny](https://github.com/rowedenny) et.al.

## Cite
If you find RecBole useful for your research or development, please cite the following [paper](https://arxiv.org/abs/2011.01731):

```
@article{recbole,
    title={RecBole: Towards a Unified, Comprehensive and Efficient Framework for Recommendation Algorithms},
    author={Wayne Xin Zhao and Shanlei Mu and Yupeng Hou and Zihan Lin and Kaiyuan Li and Yushuo Chen and Yujie Lu and Hui Wang and Changxin Tian and Xingyu Pan and Yingqian Min and Zhichao Feng and Xinyan Fan and Xu Chen and Pengfei Wang and Wendi Ji and Yaliang Li and Xiaoling Wang and Ji-Rong Wen},
    year={2020},
    journal={arXiv preprint arXiv:2011.01731}
}
```

## The Team
RecBole is developed and maintained by [RUC, BUPT, ECNU](https://www.recbole.io/about.html).

## License
RecBole uses [MIT License](./LICENSE).<|MERGE_RESOLUTION|>--- conflicted
+++ resolved
@@ -11,21 +11,14 @@
 [![License](https://img.shields.io/badge/License-MIT-blue.svg)](./LICENSE)
 
 
-<<<<<<< HEAD
-[HomePage] | [Docs] | [Datasets] | [Paper] | [中文版]
-=======
-[HomePage] | [Docs] | [Datasets] | [Paper] | [Blogs]
->>>>>>> 511cda89
+[HomePage] | [Docs] | [Datasets] | [Paper] | [Blogs] | [中文版]
 
 [HomePage]: https://recbole.io/
 [Docs]: https://recbole.io/docs/
 [Datasets]: https://github.com/RUCAIBox/RecDatasets
 [Paper]: https://arxiv.org/abs/2011.01731
-<<<<<<< HEAD
+[Blogs]: https://blog.csdn.net/Turinger_2000/article/details/111182852
 [中文版]: README_CN.md
-=======
-[Blogs]: https://blog.csdn.net/Turinger_2000/article/details/111182852
->>>>>>> 511cda89
 
 RecBole is developed based on Python and PyTorch for reproducing and developing recommendation algorithms in a unified,
 comprehensive and efficient framework for research purpose.
@@ -71,6 +64,7 @@
 for reference.
 
 **11/03/2020**: We release the first version of RecBole **v0.1.1**.
+
 
 ## Installation
 RecBole works with the following operating systems:
