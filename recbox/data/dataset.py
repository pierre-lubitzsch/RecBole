# @Time   : 2020/6/28
# @Author : Yupeng Hou
# @Email  : houyupeng@ruc.edu.cn

# UPDATE:
<<<<<<< HEAD
# @Time   : 2020/8/19, 2020/8/5, 2020/8/21
=======
# @Time   : 2020/8/21, 2020/8/5, 2020/8/16
>>>>>>> 69103e1a
# @Author : Yupeng Hou, Xingyu Pan, Yushuo Chen
# @Email  : houyupeng@ruc.edu.cn, panxy@ruc.edu.cn, chenyushuo@ruc.edu.cn

import os
import json
import copy
from collections import Counter
from logging import getLogger
import pandas as pd
import numpy as np
from sklearn.impute import SimpleImputer
from scipy.sparse import coo_matrix
from ..utils import FeatureSource, FeatureType, ModelType


class Dataset(object):
    def __init__(self, config, saved_dataset=None):
        self.config = config
        self.dataset_name = config['dataset']
        self.logger = getLogger()

        if saved_dataset is None:
            self._from_scratch(config)
        else:
            self._restore_saved_dataset(saved_dataset)

    def _from_scratch(self, config):
        self.dataset_path = config['data_path']

        self.field2type = {}
        self.field2source = {}
        self.field2id_token = {}
        if config['seq_len'] is not None:
            self.field2seqlen = config['seq_len']
        else:
            self.field2seqlen = {}

        self.inter_feat = None
        self.user_feat = None
        self.item_feat = None

        self.uid_field = self.config['USER_ID_FIELD']
        self.iid_field = self.config['ITEM_ID_FIELD']
        self.label_field = self.config['LABEL_FIELD']
        self.time_field = self.config['TIME_FIELD']

        self.inter_feat, self.user_feat, self.item_feat = self._load_data(self.dataset_name, self.dataset_path)

        self.filter_by_inter_num(max_user_inter_num=config['max_user_inter_num'],
                                 min_user_inter_num=config['min_user_inter_num'],
                                 max_item_inter_num=config['max_item_inter_num'],
                                 min_item_inter_num=config['min_item_inter_num'])

        self.filter_by_field_value(lowest_val=config['lowest_val'], highest_val=config['highest_val'],
                                   equal_val=config['equal_val'], not_equal_val=config['not_equal_val'],
                                   drop=config['drop_filter_field'])

        self._set_label_by_threshold(self.config['threshold'])

        self._remap_ID_all()

        if self.config['fill_nan']:
            self._fill_nan()

        if self.config['normalize_field'] or self.config['normalize_all']:
            self._normalize(self.config['normalize_field'])

    def _restore_saved_dataset(self, saved_dataset):
        if (saved_dataset is None) or (not os.path.isdir(saved_dataset)):
            raise ValueError('filepath [{}] need to be a dir'.format(saved_dataset))

        with open(os.path.join(saved_dataset, 'basic-info.json')) as file:
            basic_info = json.load(file)

        for k in basic_info:
            setattr(self, k, basic_info[k])

        feats = ['inter', 'user', 'item']
        for name in feats:
            cur_file_name = os.path.join(saved_dataset, '{}.csv'.format(name))
            if os.path.isfile(cur_file_name):
                df = pd.read_csv(cur_file_name)
                setattr(self, '{}_feat'.format(name), df)

        self.uid_field = self.config['USER_ID_FIELD']
        self.iid_field = self.config['ITEM_ID_FIELD']
        self.label_field = self.config['LABEL_FIELD']
        self.time_field = self.config['TIME_FIELD']

    def _load_data(self, token, dataset_path):
        user_feat_path = os.path.join(dataset_path, '{}.{}'.format(token, 'user'))
        if os.path.isfile(user_feat_path):
            user_feat = self._load_feat(user_feat_path, FeatureSource.USER)
        else:
            # TODO logging user feat not exist
            user_feat = None

        item_feat_path = os.path.join(dataset_path, '{}.{}'.format(token, 'item'))
        if os.path.isfile(item_feat_path):
            item_feat = self._load_feat(item_feat_path, FeatureSource.ITEM)
        else:
            # TODO logging item feat not exist
            item_feat = None

        inter_feat_path = os.path.join(dataset_path, '{}.{}'.format(token, 'inter'))
        if not os.path.isfile(inter_feat_path):
            raise ValueError('File {} not exist'.format(inter_feat_path))

        inter_feat = self._load_feat(inter_feat_path, FeatureSource.INTERACTION)

        if user_feat is not None and self.uid_field is None:
            raise ValueError('uid_field must be exist if user_feat exist')

        if item_feat is not None and self.iid_field is None:
            raise ValueError('iid_field must be exist if item_feat exist')

        if self.uid_field in self.field2source:
            self.field2source[self.uid_field] = FeatureSource.USER_ID

        if self.iid_field in self.field2source:
            self.field2source[self.iid_field] = FeatureSource.ITEM_ID

        return inter_feat, user_feat, item_feat

    def _load_feat(self, filepath, source):
        str2ftype = {
            'token': FeatureType.TOKEN,
            'float': FeatureType.FLOAT,
            'token_seq': FeatureType.TOKEN_SEQ,
            'float_seq': FeatureType.FLOAT_SEQ
        }

        if self.config['load_col'] is None:
            load_col = None
        elif source.value not in self.config['load_col']:
            return None
        else:
            load_col = set(self.config['load_col'][source.value])
            if source in {FeatureSource.USER, FeatureSource.INTERACTION} and self.uid_field is not None:
                load_col.add(self.uid_field)
            if source in {FeatureSource.ITEM, FeatureSource.INTERACTION} and self.iid_field is not None:
                load_col.add(self.iid_field)
            if source == FeatureSource.INTERACTION and self.time_field is not None:
                load_col.add(self.time_field)

        if self.config['unload_col'] is not None and source.value in self.config['unload_col']:
            unload_col = set(self.config['unload_col'][source.value])
        else:
            unload_col = None

        if load_col is not None and unload_col is not None:
            raise ValueError('load_col [{}] and unload_col [{}] can not be setted the same time'.format(
                load_col, unload_col))

        df = pd.read_csv(filepath, delimiter=self.config['field_separator'])
        field_names = []
        columns = []
        remain_field = set()
        for field_type in df.columns:
            field, ftype = field_type.split(':')
            field_names.append(field)
            if ftype not in str2ftype:
                raise ValueError('Type {} from field {} is not supported'.format(ftype, field))
            ftype = str2ftype[ftype]
            if load_col is not None and field not in load_col:
                continue
            if unload_col is not None and field in unload_col:
                continue
            # TODO user_id & item_id bridge check
            # TODO user_id & item_id not be set in config
            # TODO inter __iter__ loading
            self.field2source[field] = source
            self.field2type[field] = ftype
            if not ftype.value.endswith('seq'):
                self.field2seqlen[field] = 1
            columns.append(field)
            remain_field.add(field)

        if len(columns) == 0:
            print('source', source)
            return None
        df.columns = field_names
        df = df[columns]

        seq_separator = self.config['seq_separator']
        def _token(df, field): pass
        def _float(df, field): pass
        def _token_seq(df, field): df[field] = [_.split(seq_separator) for _ in df[field].values]
        def _float_seq(df, field): df[field] = [list(map(float, _.split(seq_separator))) for _ in df[field].values]
        ftype2func = {
            FeatureType.TOKEN: _token,
            FeatureType.FLOAT: _float,
            FeatureType.TOKEN_SEQ: _token_seq,
            FeatureType.FLOAT_SEQ: _float_seq,
        }
        for field in remain_field:
            ftype = self.field2type[field]
            ftype2func[ftype](df, field)
            if field not in self.field2seqlen:
                self.field2seqlen[field] = max(map(len, df[field].values))
        return df

    def _fill_nan(self):
        most_freq = SimpleImputer(missing_values=np.nan, strategy='most_frequent', copy=False)
        aveg = SimpleImputer(missing_values=np.nan, strategy='mean', copy=False)

        for feat in [self.inter_feat, self.user_feat, self.item_feat]:
            if feat is not None:
                for field in self.field2type:
                    if field not in feat:
                        continue
                    ftype = self.field2type[field]
                    if ftype == FeatureType.TOKEN:
                        feat.loc[:,field] = most_freq.fit_transform(feat.loc[:,field].values.reshape(-1, 1))
                    elif ftype == FeatureType.FLOAT:
                        feat.loc[:,field] = aveg.fit_transform(feat.loc[:,field].values.reshape(-1, 1))
                    elif ftype.endswith('seq'):
                        self.logger.warning('feature [{}] (type: {}) probably has nan, while has not been filled.'.format(field, ftype))

    def _normalize(self, fields=None):
        if fields is None:
            fields = list(self.field2type)
        else:
            for field in fields:
                if field not in self.field2type:
                    raise ValueError('Field [{}] doesn\'t exist'.format(field))
                elif self.field2type[field] != FeatureType.FLOAT:
                    self.logger.warn('{} is not a FLOAT feat, which will not be normalized.'.format(field))
        for feat in [self.inter_feat, self.user_feat, self.item_feat]:
            if feat is None:
                continue
            for field in feat:
                if field in fields and self.field2type[field] == FeatureType.FLOAT:
                    lst = feat[field].values
                    mx, mn = max(lst), min(lst)
                    if mx == mn:
                        raise ValueError('All the same value in [{}] from [{}_feat]'.format(field, source))
                    feat[field] = (lst - mn) / (mx - mn)

    def filter_by_inter_num(self, max_user_inter_num=None, min_user_inter_num=None,
                            max_item_inter_num=None, min_item_inter_num=None):
        ban_users = self._get_illegal_ids_by_inter_num(source='user', max_num=max_user_inter_num,
                                                       min_num=min_user_inter_num)
        ban_items = self._get_illegal_ids_by_inter_num(source='item', max_num=max_item_inter_num,
                                                       min_num=min_item_inter_num)

        if len(ban_users) == 0 and len(ban_items) == 0:
            return

        if self.user_feat is not None:
            selected_user = ~self.user_feat[self.uid_field].isin(ban_users)
            self.user_feat = self.user_feat[selected_user].reset_index(drop=True)

        if self.item_feat is not None:
            selected_item = ~self.item_feat[self.iid_field].isin(ban_users)
            self.item_feat = self.item_feat[selected_item].reset_index(drop=True)

        selected_inter = pd.Series(True, index=self.inter_feat.index)
        if self.uid_field:
            selected_inter &= ~self.inter_feat[self.uid_field].isin(ban_users)
        if self.iid_field:
            selected_inter &= ~self.inter_feat[self.iid_field].isin(ban_items)
        self.inter_feat = self.inter_feat[selected_inter].reset_index(drop=True)

    def _get_illegal_ids_by_inter_num(self, source, max_num=None, min_num=None):
        if source not in {'user', 'item'}:
            raise ValueError('source [{}] should be user or item'.format(source))
        if max_num is None and min_num is None:
            return set()

        max_num = max_num or np.inf
        min_num = min_num or -1

        field_name = self.uid_field if source == 'user' else self.iid_field
        if field_name is None:
            return set()

        ids = self.inter_feat[field_name].values
        inter_num = Counter(ids)
        ids = {id_ for id_ in inter_num if inter_num[id_] < min_num or inter_num[id_] > max_num}
        return ids

    def filter_by_field_value(self, lowest_val=None, highest_val=None,
                              equal_val=None, not_equal_val=None, drop=False):
        self._filter_by_field_value(lowest_val, lambda x, y: x >= y, drop)
        self._filter_by_field_value(highest_val, lambda x, y: x <= y, drop)
        self._filter_by_field_value(equal_val, lambda x, y: x == y, drop)
        self._filter_by_field_value(not_equal_val, lambda x, y: x != y, drop)

        if self.user_feat is not None:
            remained_uids = set(self.user_feat[self.uid_field].values)
        elif self.uid_field is not None:
            remained_uids = set(self.inter_feat[self.uid_field].values)

        if self.item_feat is not None:
            remained_iids = set(self.item_feat[self.iid_field].values)
        elif self.iid_field is not None:
            remained_iids = set(self.inter_feat[self.iid_field].values)

        remained_inter = pd.Series(True, index=self.inter_feat.index)
        if self.uid_field is not None:
            remained_inter &= self.inter_feat[self.uid_field].isin(remained_uids)
        if self.iid_field is not None:
            remained_inter &= self.inter_feat[self.iid_field].isin(remained_iids)
        self.inter_feat = self.inter_feat[remained_inter]

        for source in {'user', 'item', 'inter'}:
            feat = getattr(self, '{}_feat'.format(source))
            if feat is not None:
                feat.reset_index(drop=True, inplace=True)

    def _filter_by_field_value(self, val, cmp, drop=False):
        if val is None:
            return
        all_feats = []
        for source in ['inter', 'user', 'item']:
            cur_feat = getattr(self, '{}_feat'.format(source))
            if cur_feat is not None:
                all_feats.append([source, cur_feat])
        for field in val:
            if field not in self.field2type:
                raise ValueError('field [{}] not defined in dataset'.format(field))
            for source, cur_feat in all_feats:
                if field in cur_feat:
                    new_feat = cur_feat[cmp(cur_feat[field].values, val[field])]
                    setattr(self, '{}_feat'.format(source), new_feat)
            if drop:
                self._del_col(field)

    def _del_col(self, field):
        for source in ['inter', 'user', 'item']:
            cur_feat = getattr(self, '{}_feat'.format(source))
            if cur_feat is not None and field in cur_feat:
                setattr(self, '{}_feat'.format(source), cur_feat.drop(columns=field))
        for dct in [self.field2id_token, self.field2seqlen, self.field2source, self.field2type]:
            if field in dct:
                del dct[field]

    def _set_label_by_threshold(self, threshold):
        if threshold is None:
            return

        if len(threshold) != 1:
            raise ValueError('threshold length should be 1')

        self.set_field_property(self.label_field, FeatureType.FLOAT, FeatureSource.INTERACTION, 1)
        for field, value in threshold.items():
            if field in self.inter_feat:
                self.inter_feat[self.label_field] = (self.inter_feat[field] >= value).astype(int)
            else:
                raise ValueError('field [{}] not in inter_feat'.format(field))
            self._del_col(field)

    def _remap_ID_all(self):
        for field in self.field2type:
            ftype = self.field2type[field]
            fsource = self.field2source[field]
            if ftype == FeatureType.TOKEN:
                self._remap_ID(fsource, field)
            elif ftype == FeatureType.TOKEN_SEQ:
                self._remap_ID_seq(fsource, field)

    def _remap_ID(self, source, field):
        feat_name = '{}_feat'.format(source.value.split('_')[0])
        feat = getattr(self, feat_name)
        if feat is None:
            feat = pd.DataFrame(columns=[field])
        if source in [FeatureSource.USER_ID, FeatureSource.ITEM_ID]:
            df = pd.concat([self.inter_feat[field], feat[field]])
            new_ids, mp = pd.factorize(df)
            split_point = [len(self.inter_feat[field])]
            self.inter_feat[field], feat[field] = np.split(new_ids + 1, split_point)
            self.field2id_token[field] = [None] + list(mp)
        elif source in [FeatureSource.USER, FeatureSource.ITEM, FeatureSource.INTERACTION]:
            new_ids, mp = pd.factorize(feat[field])
            feat[field] = new_ids + 1
            self.field2id_token[field] = [None] + list(mp)

    def _remap_ID_seq(self, source, field):
        if source in [FeatureSource.USER, FeatureSource.ITEM, FeatureSource.INTERACTION]:
            feat_name = '{}_feat'.format(source.value)
            df = getattr(self, feat_name)
            split_point = np.cumsum(df[field].agg(len))[:-1]
            new_ids, mp = pd.factorize(df[field].agg(np.concatenate))
            new_ids = np.split(new_ids + 1, split_point)
            df[field] = new_ids
            self.field2id_token[field] = [None] + list(mp)

    def num(self, field):
        if field not in self.field2type:
            raise ValueError('field [{}] not defined in dataset'.format(field))
        if self.field2type[field] not in {FeatureType.TOKEN, FeatureType.TOKEN_SEQ}:
            return self.field2seqlen[field]
        else:
            return len(self.field2id_token[field])

    def fields(self, ftype=None):
        ftype = set(ftype) if ftype is not None else set(FeatureType)
        ret = []
        for field in self.field2type:
            tp = self.field2type[field]
            if tp in ftype:
                ret.append(field)
        return ret

    def set_field_property(self, field, field2type, field2source, field2seqlen):
        self.field2type[field] = field2type
        self.field2source[field] = field2source
        self.field2seqlen[field] = field2seqlen

    def copy_field_property(self, dest_field, source_field):
        self.field2type[dest_field] = self.field2type[source_field]
        self.field2source[dest_field] = self.field2source[source_field]
        self.field2seqlen[dest_field] = self.field2seqlen[source_field]

    @property
    def user_num(self):
        self._check_field('uid_field')
        return self.num(self.uid_field)

    @property
    def item_num(self):
        self._check_field('iid_field')
        return self.num(self.iid_field)

    @property
    def inter_num(self):
        return len(self.inter_feat)

    @property
    def avg_actions_of_users(self):
        return np.mean(self.inter_feat.groupby(self.uid_field).size())

    @property
    def avg_actions_of_items(self):
        return np.mean(self.inter_feat.groupby(self.iid_field).size())

    @property
    def sparsity(self):
        return 1 - self.inter_num / self.user_num / self.item_num

    @property
    def uid2items(self):
        self._check_field('uid_field', 'iid_field')
        uid2items = dict()
        columns = [self.uid_field, self.iid_field]
        for uid, iid in self.inter_feat[columns].values:
            if uid not in uid2items:
                uid2items[uid] = []
            uid2items[uid].append(iid)
        return pd.DataFrame(list(uid2items.items()), columns=columns)

    @property
    def uid2index(self):
        self._check_field('uid_field')
        self.sort(by=self.uid_field, ascending=True)
        uid_list = []
        start, end = dict(), dict()
        for i, uid in enumerate(self.inter_feat[self.uid_field].values):
            if uid not in start:
                uid_list.append(uid)
                start[uid] = i
            end[uid] = i
        index = [(uid, slice(start[uid], end[uid] + 1)) for uid in uid_list]
        uid2items_num = [end[uid] - start[uid] + 1 for uid in uid_list]
        return np.array(index), np.array(uid2items_num)

    def prepare_data_augmentation(self, max_item_list_len=None):
        if hasattr(self, 'uid_list'):
            return self.uid_list, self.item_list_index, self.target_index, self.item_list_length

        self._check_field('uid_field', 'time_field')
        if max_item_list_len is None:
            max_item_list_len = self.config['MAX_ITEM_LIST_LENGTH']
        self.sort(by=[self.uid_field, self.time_field], ascending=True)
        last_uid = None
        uid_list, item_list_index, target_index, item_list_length = [], [], [], []
        seq_start = 0
        for i, uid in enumerate(self.inter_feat[self.uid_field].values):
            if last_uid != uid:
                last_uid = uid
                seq_start = i
            else:
                if i - seq_start > max_item_list_len:
                    seq_start += 1
                uid_list.append(uid)
                item_list_index.append(slice(seq_start, i))
                target_index.append(i)
                item_list_length.append(i - seq_start)

        self.uid_list = np.array(uid_list)
        self.item_list_index = np.array(item_list_index)
        self.target_index = np.array(target_index)
        self.item_list_length = np.array(item_list_length)
        return self.uid_list, self.item_list_index, self.target_index, self.item_list_length

    def _check_field(self, *field_names):
        for field_name in field_names:
            if getattr(self, field_name, None) is None:
                raise ValueError('{} isn\'t set'.format(field_name))

    def join(self, df):
        if self.user_feat is not None and self.uid_field in df:
            df = pd.merge(df, self.user_feat, on=self.uid_field, how='left', suffixes=('_inter', '_user'))
        if self.item_feat is not None and self.iid_field in df:
            df = pd.merge(df, self.item_feat, on=self.iid_field, how='left', suffixes=('_inter', '_item'))
        return df

    def __getitem__(self, index, join=True):
        df = self.inter_feat[index]
        return self.join(df) if join else df

    def __len__(self):
        return len(self.inter_feat)

    def __repr__(self):
        return self.__str__()

    def __str__(self):
        info = []
        if self.uid_field:
            info.extend(['The number of users: {}'.format(self.user_num),
                         'Average actions of users: {}'.format(self.avg_actions_of_users)])
        if self.iid_field:
            info.extend(['The number of items: {}'.format(self.item_num),
                         'Average actions of items: {}'.format(self.avg_actions_of_items)])
        info.append('The number of inters: {}'.format(self.inter_num))
        if self.uid_field and self.iid_field:
            info.append('The sparsity of the dataset: {}%'.format(self.sparsity * 100))
        info.append('Remain Fields: {}'.format(list(self.field2type)))
        return '\n'.join(info)

    # def __iter__(self):
    #     return self

    # TODO next func
    # def next(self):
    #     pass

    # TODO copy
    def copy(self, new_inter_feat):
        nxt = copy.copy(self)
        nxt.inter_feat = new_inter_feat
        return nxt

    def _calcu_split_ids(self, tot, ratios):
        cnt = [int(ratios[i] * tot) for i in range(len(ratios))]
        cnt[0] = tot - sum(cnt[1:])
        split_ids = np.cumsum(cnt)[:-1]
        return list(split_ids)

    def split_by_ratio(self, ratios, group_by=None):
        tot_ratio = sum(ratios)
        ratios = [_ / tot_ratio for _ in ratios]

        if group_by is None:
            tot_cnt = self.__len__()
            split_ids = self._calcu_split_ids(tot=tot_cnt, ratios=ratios)
            next_index = [range(start, end) for start, end in zip([0] + split_ids, split_ids + [tot_cnt])]
        else:
            grouped_inter_feat_index = self.inter_feat.groupby(by=group_by).groups.values()
            next_index = [[] for i in range(len(ratios))]
            for grouped_index in grouped_inter_feat_index:
                tot_cnt = len(grouped_index)
                split_ids = self._calcu_split_ids(tot=tot_cnt, ratios=ratios)
                for index, start, end in zip(next_index, [0] + split_ids, split_ids + [tot_cnt]):
                    index.extend(grouped_index[start: end])

        next_df = [self.inter_feat.loc[index].reset_index(drop=True) for index in next_index]
        next_ds = [self.copy(_) for _ in next_df]
        return next_ds

    def _split_index_by_leave_one_out(self, grouped_index, leave_one_num):
        next_index = [[] for i in range(leave_one_num + 1)]
        for index in grouped_index:
            index = list(index)
            tot_cnt = len(index)
            legal_leave_one_num = min(leave_one_num, tot_cnt - 1)
            pr = tot_cnt - legal_leave_one_num
            next_index[0].extend(index[:pr])
            for i in range(legal_leave_one_num):
                next_index[-legal_leave_one_num + i].append(index[pr])
                pr += 1
        return next_index

    def leave_one_out(self, group_by, model_type, leave_one_num=1):
        if group_by is None:
            raise ValueError('leave one out strategy require a group field')

        if model_type == ModelType.SEQUENTIAL:
            self.prepare_data_augmentation()
            grouped_index = pd.DataFrame(self.uid_list).groupby(by=0).groups.values()
            next_index = self._split_index_by_leave_one_out(grouped_index, leave_one_num)
            next_ds = []
            for index in next_index:
                ds = copy.copy(self)
                for field in ['uid_list', 'item_list_index', 'target_index', 'item_list_length']:
                    setattr(ds, field, np.array(getattr(ds, field)[index]))
                next_ds.append(ds)
        else:
            grouped_inter_feat_index = self.inter_feat.groupby(by=group_by).groups.values()
            next_index = self._split_index_by_leave_one_out(grouped_inter_feat_index, leave_one_num)
            next_df = [self.inter_feat.loc[index].reset_index(drop=True) for index in next_index]
            next_ds = [self.copy(_) for _ in next_df]
        return next_ds

    def shuffle(self):
        self.inter_feat = self.inter_feat.sample(frac=1).reset_index(drop=True)

    def sort(self, by, ascending=True):
        self.inter_feat.sort_values(by=by, ascending=ascending, inplace=True, ignore_index=True)

    # TODO
    def build(self, eval_setting, model_type):
        ordering_args = eval_setting.ordering_args
        if ordering_args['strategy'] == 'shuffle':
            self.shuffle()
        elif ordering_args['strategy'] == 'by':
            self.sort(by=ordering_args['field'], ascending=ordering_args['ascending'])

        group_field = eval_setting.group_field

        split_args = eval_setting.split_args
        if split_args['strategy'] == 'by_ratio':
            datasets = self.split_by_ratio(split_args['ratios'], group_by=group_field)
        elif split_args['strategy'] == 'by_value':
            raise NotImplementedError()
        elif split_args['strategy'] == 'loo':
            datasets = self.leave_one_out(group_by=group_field, model_type=model_type,
                                          leave_one_num=split_args['leave_one_num'])
        else:
            datasets = self

        return datasets

    def save(self, filepath):
        if (filepath is None) or (not os.path.isdir(filepath)):
            raise ValueError('filepath [{}] need to be a dir'.format(filepath))

        basic_info = {
            'field2type': self.field2type,
            'field2source': self.field2source,
            'field2id_token': self.field2id_token,
            'field2seqlen': self.field2seqlen
        }

        with open(os.path.join(filepath, 'basic-info.json'), 'w', encoding='utf-8') as file:
            json.dump(basic_info, file)

        feats = ['inter', 'user', 'item']
        for name in feats:
            df = getattr(self, '{}_feat'.format(name))
            if df is not None:
                df.to_csv(os.path.join(filepath, '{}.csv'.format(name)))

    def get_item_feature(self):
        if self.item_feat is None:
            self._check_field('iid_field')
            return pd.DataFrame({self.iid_field: np.arange(self.item_num)})
        else:
            return self.item_feat

    def inter_matrix(self, form='coo', value_field=None):
        if not self.uid_field or not self.iid_field:
            raise ValueError('dataset doesn\'t exist uid/iid, thus can not converted to sparse matrix')

        uids = self.inter_feat[self.uid_field].values
        iids = self.inter_feat[self.iid_field].values
        if value_field is None:
            data = np.ones(len(self.inter_feat))
        else:
            if value_field not in self.field2source:
                raise ValueError('value_field [{}] not exist.'.format(value_field))
            if self.field2source[value_field] != FeatureSource.INTERACTION:
                raise ValueError('value_field [{}] can only be one of the interaction features'.format(value_field))
            data = self.inter_feat[value_field].values
        mat = coo_matrix((data, (uids, iids)), shape=(self.user_num, self.item_num))

        if form == 'coo':
            return mat
        elif form == 'csr':
            return mat.tocsr()
        else:
            raise NotImplementedError('interaction matrix format [{}] has not been implemented.')<|MERGE_RESOLUTION|>--- conflicted
+++ resolved
@@ -3,11 +3,7 @@
 # @Email  : houyupeng@ruc.edu.cn
 
 # UPDATE:
-<<<<<<< HEAD
-# @Time   : 2020/8/19, 2020/8/5, 2020/8/21
-=======
-# @Time   : 2020/8/21, 2020/8/5, 2020/8/16
->>>>>>> 69103e1a
+# @Time   : 2020/8/21, 2020/8/5, 2020/8/21
 # @Author : Yupeng Hou, Xingyu Pan, Yushuo Chen
 # @Email  : houyupeng@ruc.edu.cn, panxy@ruc.edu.cn, chenyushuo@ruc.edu.cn
 
