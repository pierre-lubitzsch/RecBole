# @Time   : 2020/6/26
# @Author : Shanlei Mu
# @Email  : slmu@ruc.edu.cn

# UPDATE:
<<<<<<< HEAD
# @Time   : 2020/8/7 18:38, 2020/8/29 15:40, 2020/8/21, 2020/8/19, 2020/9/16
# @Author : Zihan Lin, Yupeng Hou, Yushuo Chen, Shanlei Mu, Xingyu Pan
# @Email  : linzihan.super@foxmail.com, houyupeng@ruc.edu.cn, chenyushuo@ruc.edu.cn, slmu@ruc.edu.cn, panxy@ruc.edu.cn
=======
# @Time   : 2020/8/7 18:38, 2020/9/15, 2020/8/21, 2020/8/19
# @Author : Zihan Lin, Yupeng Hou, Yushuo Chen, Shanlei Mu
# @Email  : linzihan.super@foxmail.com, houyupeng@ruc.edu.cn, chenyushuo@ruc.edu.cn, slmu@ruc.edu.cn
>>>>>>> 13fe8463

import os
import itertools
from time import time
from logging import getLogger
import numpy as np
import torch
import torch.optim as optim
import matplotlib.pyplot as plt
from recbox.evaluator import TopKEvaluator, LossEvaluator
from recbox.data.interaction import Interaction
from recbox.utils import ensure_dir, get_local_time, DataLoaderType, KGDataLoaderState, EvaluatorType, ModelType
from recbox.trainer.utils import early_stopping, calculate_valid_score, dict2str


def get_trainer(model_type):
    if model_type == ModelType.KNOWLEDGE:
        return KGTrainer
    else:
        return Trainer


class AbstractTrainer(object):
    def __init__(self, config, model):
        self.config = config
        self.model = model

    def fit(self, train_data):
        raise NotImplementedError('Method [next] should be implemented.')

    def evaluate(self, eval_data):
        raise NotImplementedError('Method [next] should be implemented.')


class Trainer(AbstractTrainer):
    def __init__(self, config, model):
        super(Trainer, self).__init__(config, model)

        self.logger = getLogger()
        self.learner = config['learner']
        self.learning_rate = config['learning_rate']
        self.epochs = config['epochs']
        self.eval_step = min(config['eval_step'], self.epochs)
        self.stopping_step = config['stopping_step']
        self.valid_metric = config['valid_metric']
        self.valid_metric_bigger = config['valid_metric_bigger']
        self.test_batch_size = config['eval_batch_size']
        self.device = config['device']
        self.checkpoint_dir = config['checkpoint_dir']
        ensure_dir(self.checkpoint_dir)
        saved_model_file = '{}-{}.pth'.format(self.config['model'], get_local_time())
        self.saved_model_file = os.path.join(self.checkpoint_dir, saved_model_file)

        self.start_epoch = 0
        self.cur_step = 0
        self.best_valid_score = -1
        self.best_valid_result = None
        self.train_loss_dict = dict()
        self.optimizer = self._build_optimizer()
        self.eval_type = config['eval_type']
        if self.eval_type == EvaluatorType.INDIVIDUAL:
            self.evaluator = LossEvaluator(config)
        else:
            self.evaluator = TopKEvaluator(config)

        self.item_tensor = None
        self.tot_item_num = None
        self.iid_field = config['ITEM_ID_FIELD']

    def _build_optimizer(self):
        # todo: Avoid clear text strings
        if self.learner.lower() == 'adam':
            optimizer = optim.Adam(self.model.parameters(), lr=self.learning_rate)
        elif self.learner.lower() == 'sgd':
            optimizer = optim.SGD(self.model.parameters(), lr=self.learning_rate)
        elif self.learner.lower() == 'adagrad':
            optimizer = optim.Adagrad(self.model.parameters(), lr=self.learning_rate)
        elif self.learner.lower() == 'rmsprop':
            optimizer = optim.RMSprop(self.model.parameters(), lr=self.learning_rate)
        else:
            self.logger.warning('Received unrecognized optimizer, set default Adam optimizer')
            optimizer = optim.Adam(self.model.parameters(), lr=self.learning_rate)
        return optimizer

    def _train_epoch(self, train_data, epoch_idx):
        self.model.train()
        total_loss = 0.
        for batch_idx, interaction in enumerate(train_data):
            interaction = interaction.to(self.device)
            self.optimizer.zero_grad()
            loss = self.model.calculate_loss(interaction)
            loss.backward()
            self.optimizer.step()
            total_loss += loss.item()
        return total_loss

    def _valid_epoch(self, valid_data):
        valid_result = self.evaluate(valid_data, load_best_model=False)
        valid_score = calculate_valid_score(valid_result, self.valid_metric)
        return valid_score, valid_result

    def _save_checkpoint(self, epoch):
        state = {
            'config': self.config,
            'epoch': epoch,
            'cur_step': self.cur_step,
            'best_valid_score': self.best_valid_score,
            'state_dict': self.model.state_dict(),
            'optimizer': self.optimizer.state_dict(),
        }
        torch.save(state, self.saved_model_file)

    def resume_checkpoint(self, resume_file):
        resume_file = str(resume_file)
        checkpoint = torch.load(resume_file)
        self.start_epoch = checkpoint['epoch'] + 1
        self.cur_step = checkpoint['cur_step']
        self.best_valid_score = checkpoint['best_valid_score']

        # load architecture params from checkpoint
        if checkpoint['config']['model'].lower() != self.config['model'].lower():
            self.logger.warning('Architecture configuration given in config file is different from that of checkpoint. '
                                'This may yield an exception while state_dict is being loaded.')
        self.model.load_state_dict(checkpoint['state_dict'])

        # load optimizer state from checkpoint only when optimizer type is not changed
        self.optimizer.load_state_dict(checkpoint['optimizer'])
        message_output = 'Checkpoint loaded. Resume training from epoch {}'.format(self.start_epoch)
        print(message_output)

    def fit(self, train_data, valid_data=None, verbose=True):
        if hasattr(self.model, 'train_preparation'):
            self.model.train_preparation(train_data=train_data, valid_data=valid_data)
        for epoch_idx in range(self.start_epoch, self.epochs):
            # train
            training_start_time = time()
            train_loss = self._train_epoch(train_data, epoch_idx)
            self.train_loss_dict[epoch_idx] = train_loss
            training_end_time = time()
            train_loss_output = "epoch %d training [time: %.2fs, train loss: %.4f]" % \
                                (epoch_idx, training_end_time - training_start_time, train_loss)
            if verbose:
                self.logger.info(train_loss_output)

            # eval
            if self.eval_step <= 0 or not valid_data:
                self._save_checkpoint(epoch_idx)
                update_output = 'Saving current: %s' % self.saved_model_file
                if verbose:
                    self.logger.info(update_output)
                continue
            if (epoch_idx + 1) % self.eval_step == 0:
                valid_start_time = time()
                valid_score, valid_result = self._valid_epoch(valid_data)
                self.best_valid_score, self.cur_step, stop_flag, update_flag = early_stopping(
                    valid_score, self.best_valid_score, self.cur_step,
                    max_step=self.stopping_step, bigger=self.valid_metric_bigger)
                valid_end_time = time()
                valid_score_output = "epoch %d evaluating [time: %.2fs, valid_score: %f]" % \
                                     (epoch_idx, valid_end_time - valid_start_time, valid_score)
                valid_result_output = 'valid result: \n' + dict2str(valid_result)
                if verbose:
                    self.logger.info(valid_score_output)
                    self.logger.info(valid_result_output)
                if update_flag:
                    self._save_checkpoint(epoch_idx)
                    update_output = 'Saving current best: %s' % self.saved_model_file
                    self.best_valid_result = valid_result
                    if verbose:
                        self.logger.info(update_output)

                if stop_flag:
                    stop_output = 'Finished training, best eval result in epoch %d' % \
                                  (epoch_idx - self.cur_step * self.eval_step)
                    if verbose:
                        self.logger.info(stop_output)
                    break
        return self.best_valid_score, self.best_valid_result

    def _full_sort_batch_eval(self, batched_data):
        # Note: interaction without item ids
        interaction, pos_idx, used_idx, pos_len_list, neg_len_list = batched_data

        batch_size = interaction.length * self.tot_item_num
        if hasattr(self.model, 'full_sort_predict'):
            # Note: interaction without item ids
            scores = self.model.full_sort_predict(interaction.to(self.device)).flatten()
        else:
            interaction = interaction.to(self.device).repeat_interleave(self.tot_item_num)
            interaction.update(self.item_tensor[:batch_size])
            scores = self.model.predict(interaction)
        pos_idx = pos_idx.to(self.device)
        used_idx = used_idx.to(self.device)

        pos_scores = scores.index_select(dim=0, index=pos_idx)
        pos_scores = torch.split(pos_scores, pos_len_list, dim=0)

        ones_tensor = torch.ones(batch_size, dtype=torch.bool, device=self.device)
        used_mask = ones_tensor.index_fill(dim=0, index=used_idx, value=0)
        neg_scores = scores.masked_select(used_mask)
        neg_scores = torch.split(neg_scores, neg_len_list, dim=0)

        final_scores = list(itertools.chain.from_iterable(zip(pos_scores, neg_scores)))
        final_scores = torch.cat(final_scores)

        setattr(interaction, 'pos_len_list', pos_len_list)
        setattr(interaction, 'user_len_list', list(np.add(pos_len_list, neg_len_list)))

        return interaction, final_scores

    @torch.no_grad()
    def evaluate(self, eval_data, load_best_model=True, model_file=None):
        if load_best_model:
            if model_file:
                checkpoint_file = model_file
            else:
                checkpoint_file = self.saved_model_file
            checkpoint = torch.load(checkpoint_file)
            self.model.load_state_dict(checkpoint['state_dict'])
            message_output = 'Loading model structure and parameters from {}'.format(checkpoint_file)
            #print(message_output)

        self.model.eval()

        if eval_data.dl_type == DataLoaderType.FULL:
            if not hasattr(self.model, 'full_sort_predict'):
                self.item_tensor = eval_data.get_item_feature().to(self.device).repeat(eval_data.step)
            self.tot_item_num = eval_data.dataset.item_num

        batch_matrix_list = []
        for batch_idx, batched_data in enumerate(eval_data):
            if eval_data.dl_type == DataLoaderType.FULL:
                if self.eval_type == EvaluatorType.INDIVIDUAL:
                    raise ValueError('full sort can\'t use LossEvaluator')
                interaction, scores = self._full_sort_batch_eval(batched_data)
            else:
                interaction = batched_data
                batch_size = interaction.length

                if batch_size <= self.test_batch_size:
                    scores = self.model.predict(interaction.to(self.device))
                else:
                    scores = self.spilt_predict(interaction, batch_size)

            batch_matrix = self.evaluator.evaluate(interaction, scores)
            batch_matrix_list.append(batch_matrix)
        result = self.evaluator.collect(batch_matrix_list, eval_data)

        return result

    def spilt_predict(self, interaction, batch_size):
        spilt_interaction = dict()
        for key, tensor in interaction.interaction.items():
            spilt_interaction[key] = tensor.split(self.test_batch_size, dim=0)
        num_block = (batch_size+self.test_batch_size-1)//self.test_batch_size
        result_list = []
        for i in range(num_block):
            current_interaction = dict()
            for key, spilt_tensor in spilt_interaction.items():
                current_interaction[key] = spilt_tensor[i]
            result = self.model.predict(Interaction(current_interaction).to(self.device))
            result_list.append(result)
        return torch.cat(result_list, dim=0)

    def plot_train_loss(self, show=True, save_path=None):
        epochs = list(self.train_loss_dict.keys())
        epochs.sort()
        values = [float(self.train_loss_dict[epoch]) for epoch in epochs]
        plt.plot(epochs, values)
        plt.xticks(epochs)
        plt.xlabel('Epoch')
        plt.ylabel('Loss')
        if show:
            plt.show()
        if save_path:
            plt.savefig(save_path)


class KGTrainer(Trainer):
    def __init__(self, config, model):
        super(KGTrainer, self).__init__(config, model)

        self.train_rec_step = config['train_rec_step']
        self.train_kg_step = config['train_kg_step']

    def _train_epoch(self, train_data, epoch_idx):
        self.model.train()
        total_loss = 0.
        if self.train_rec_step is None or self.train_kg_step is None:
            interaction_state = KGDataLoaderState.RSKG
        else:
            assert self.train_rec_step > 0 and self.train_kg_step > 0
            interaction_state = KGDataLoaderState.RS \
                if epoch_idx % (self.train_rec_step + self.train_kg_step) < self.train_rec_step \
                else KGDataLoaderState.KG
        train_data.set_mode(interaction_state)
        if interaction_state in [KGDataLoaderState.RSKG, KGDataLoaderState.RS]:
            for batch_idx, interaction in enumerate(train_data):
                interaction = interaction.to(self.device)
                self.optimizer.zero_grad()
                loss = self.model.calculate_loss(interaction)
                loss.backward()
                self.optimizer.step()
                total_loss += loss.item()
        elif interaction_state in [KGDataLoaderState.KG]:
            for bath_idx, interaction in enumerate(train_data):
                interaction = interaction.to(self.device)
                self.optimizer.zero_grad()
                loss = self.model.calculate_kg_loss(interaction)
                loss.backward()
                self.optimizer.step()
                total_loss += loss.item()
        return total_loss<|MERGE_RESOLUTION|>--- conflicted
+++ resolved
@@ -3,15 +3,9 @@
 # @Email  : slmu@ruc.edu.cn
 
 # UPDATE:
-<<<<<<< HEAD
-# @Time   : 2020/8/7 18:38, 2020/8/29 15:40, 2020/8/21, 2020/8/19, 2020/9/16
+# @Time   : 2020/8/7 18:38, 2020/9/15, 2020/8/21, 2020/8/19, 2020/9/16
 # @Author : Zihan Lin, Yupeng Hou, Yushuo Chen, Shanlei Mu, Xingyu Pan
 # @Email  : linzihan.super@foxmail.com, houyupeng@ruc.edu.cn, chenyushuo@ruc.edu.cn, slmu@ruc.edu.cn, panxy@ruc.edu.cn
-=======
-# @Time   : 2020/8/7 18:38, 2020/9/15, 2020/8/21, 2020/8/19
-# @Author : Zihan Lin, Yupeng Hou, Yushuo Chen, Shanlei Mu
-# @Email  : linzihan.super@foxmail.com, houyupeng@ruc.edu.cn, chenyushuo@ruc.edu.cn, slmu@ruc.edu.cn
->>>>>>> 13fe8463
 
 import os
 import itertools
