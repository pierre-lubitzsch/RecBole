--- conflicted
+++ resolved
@@ -160,169 +160,4 @@
     # TODO: Merge the two predict functions when the data interface is ready
     def predict(self, interaction):
         scores = self.forward(interaction)
-<<<<<<< HEAD
-        return scores
-
-    # TODO: 加入抽象类中
-    def embed_float_fields(self, float_fields, type, embed=True):
-        """Get the embedding of float fields.
-        In the following three functions("embed_float_fields" "embed_token_fields" "embed_token_seq_fields")
-        when the type is user, [batch_size, max_item_length] should be recognised as [batch_size]
-
-        Args:
-            float_fields(torch.Tensor): [batch_size, max_item_length, num_float_field]
-            type(str): user or item
-            embed(bool): embed or not
-
-        Returns:
-            torch.Tensor: float fields embedding. [batch_size, max_item_length, num_float_field, embed_dim]
-
-        """
-        if not embed or float_fields is None:
-            return float_fields
-
-        num_float_field = float_fields.shape[1]
-        # [batch_size, max_item_length, num_float_field]
-        index = torch.arange(0, num_float_field).unsqueeze(0).expand_as(float_fields).long().to(self.device)
-
-        # [batch_size, max_item_length, num_float_field, embed_dim]
-        float_embedding = self.float_embedding_table[type](index)
-        float_embedding = torch.mul(float_embedding, float_fields.unsqueeze(2))
-
-        return float_embedding
-
-    def embed_token_fields(self, token_fields, type):
-        """Get the embedding of toekn fields
-
-        Args:
-            token_fields(torch.Tensor): input, [batch_size, max_item_length, num_token_field]
-            type(str): user or item
-
-        Returns:
-            torch.Tensor: token fields embedding, [batch_size, max_item_length, num_token_field, embed_dim]
-
-        """
-        if token_fields is None:
-            return None
-        # [batch_size, max_item_length, num_token_field, embed_dim]
-        if type == 'item':
-            token_fields = token_fields.transpose(-1, -2)
-            embedding_shape = token_fields.shape + (-1,)
-            token_fields = token_fields.reshape(-1, token_fields.shape[-1])
-            token_embedding = self.token_embedding_table[type](token_fields)
-            token_embedding = token_embedding.view(embedding_shape)
-        else:
-            token_embedding = self.token_embedding_table[type](token_fields)
-        return token_embedding
-
-    def embed_token_seq_fields(self, token_seq_fields, type, mode='mean'):
-        """Get the embedding of token_seq fields.
-
-        Args:
-            token_seq_fields(torch.Tensor): input, [batch_size, max_item_length, seq_len]`
-            type(str): user or item
-            mode(str): mean/max/sum
-
-        Returns:
-            torch.Tensor: result [batch_size, max_item_length, num_token_seq_field, embed_dim]
-
-        """
-        fields_result = []
-        for i, token_seq_field in enumerate(token_seq_fields):
-            embedding_table = self.token_seq_embedding_table[type][i]
-            mask = token_seq_field != 0  # [batch_size, max_item_length, seq_len]
-            mask = mask.float()
-            value_cnt = torch.sum(mask, dim=-1, keepdim=True)  # [batch_size, max_item_length, 1]
-            token_seq_embedding = embedding_table(token_seq_field)  # [batch_size, max_item_length, seq_len, embed_dim]
-            mask = mask.unsqueeze(-1).expand_as(
-                token_seq_embedding)  # [batch_size, max_item_length, seq_len, embed_dim]
-            if mode == 'max':
-                masked_token_seq_embedding = token_seq_embedding - (
-                        1 - mask) * 1e9  # [batch_size, max_item_length, seq_len, embed_dim]
-                result = torch.max(masked_token_seq_embedding, dim=-2,
-                                   keepdim=True)  # [batch_size, max_item_length, 1, embed_dim]
-                # result = result.values
-            elif mode == 'sum':
-                masked_token_seq_embedding = token_seq_embedding * mask.float()
-                result = torch.sum(masked_token_seq_embedding, dim=-2,
-                                   keepdim=True)  # [batch_size, max_item_length, 1, embed_dim]
-            else:
-                masked_token_seq_embedding = token_seq_embedding * mask.float()
-                result = torch.sum(masked_token_seq_embedding, dim=-2)  # [batch_size, max_item_length, embed_dim]
-                eps = torch.FloatTensor([1e-8]).to(self.device)
-                result = torch.div(result, value_cnt + eps)  # [batch_size, max_item_length, embed_dim]
-                result = result.unsqueeze(-2)  # [batch_size, max_item_length, 1, embed_dim]
-            fields_result.append(result)
-        if len(fields_result) == 0:
-            return None
-        else:
-            return torch.cat(fields_result, dim=-2)  # [batch_size, max_item_length, num_token_seq_field, embed_dim]
-
-    def embed_input_fields(self, user_idx, item_idx):
-        """Get the embedding of user_idx and item_idx
-
-        Args:
-            user_idx(torch.Tensor): interaction['user_id']
-            item_idx(torch.Tensor): interaction['item_id_list']
-
-        Returns:
-            dict: embedding of user feature and item feature
-
-        """
-        user_item_feat = {'user': self.user_feat, 'item': self.item_feat}
-        user_item_idx = {'user': user_idx, 'item': item_idx}
-        float_fields_embedding = {}
-        token_fields_embedding = {}
-        token_seq_fields_embedding = {}
-        sparse_embedding = {}
-        dense_embedding = {}
-
-        for type in self.types:
-            float_fields = []
-            for field_name in self.float_field_names[type]:
-                feature = user_item_feat[type][field_name][user_item_idx[type]]
-                float_fields.append(feature
-                                    if len(feature.shape) == 2
-                                    else feature.unsqueeze(1))
-            if len(float_fields) > 0:
-                float_fields = torch.cat(float_fields, dim=1)  # [batch_size, max_item_length, num_float_field]
-            else:
-                float_fields = None
-            # [batch_size, max_item_length, num_float_field]
-            # or [batch_size, max_item_length, num_float_field, embed_dim] or None
-            float_fields_embedding[type] = self.embed_float_fields(float_fields, type)
-
-            token_fields = []
-            for field_name in self.token_field_names[type]:
-                feature = user_item_feat[type][field_name][user_item_idx[type]]
-                token_fields.append(feature.unsqueeze(1))
-            if len(token_fields) > 0:
-                token_fields = torch.cat(token_fields, dim=1)  # [batch_size, max_item_length, num_token_field]
-            else:
-                token_fields = None
-            # [batch_size, max_item_length, num_token_field, embed_dim] or None
-            token_fields_embedding[type] = self.embed_token_fields(token_fields, type)
-
-            token_seq_fields = []
-            for field_name in self.token_seq_field_names[type]:
-                feature = user_item_feat[type][field_name][user_item_idx[type]]
-                token_seq_fields.append(feature)
-            # [batch_size, max_item_length, num_token_seq_field, embed_dim] or None
-            token_seq_fields_embedding[type] = self.embed_token_seq_fields(token_seq_fields, type)
-
-            if token_fields_embedding[type] is None:
-                sparse_embedding[type] = token_seq_fields_embedding[type]
-            else:
-                if token_seq_fields_embedding[type] is None:
-                    sparse_embedding[type] = token_fields_embedding[type]
-                else:
-                    sparse_embedding[type] = torch.cat([token_fields_embedding[type],
-                                                          token_seq_fields_embedding[type]], dim=-2)
-            dense_embedding[type] = float_fields_embedding[type]
-
-        # sparse_embedding[type] shape: [batch_size, max_item_length, num_token_seq_field+num_token_field, embed_dim] or None
-        # dense_embedding[type] shape: [batch_size, max_item_length, num_float_field] or [batch_size, max_item_length, num_float_field, embed_dim] or None
-        return sparse_embedding, dense_embedding
-=======
-        return scores
->>>>>>> eb902ec6
+        return scores