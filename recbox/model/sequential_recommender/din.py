--- conflicted
+++ resolved
@@ -3,20 +3,11 @@
 # @Author : Zhichao Feng
 # @Email  : fzcbupt@gmai.com
 
-<<<<<<< HEAD
-<<<<<<< HEAD
-=======
-=======
->>>>>>> 43a73407
 # UPDATE
 # @Time   : 2020/10/6
 # @Author : Zhichao Feng
 # @email  : fzcbupt@gmai.com
 
-<<<<<<< HEAD
->>>>>>> 18db9b3ab0... FEA: add DCN comments & update DIN comments
-=======
->>>>>>> 43a73407
 r"""
 recbox.model.context_aware_recommender.din
 ##############################################
@@ -100,6 +91,7 @@
                                           return_seq_weight=False)
         self.dnn_mlp_layers = MLPLayers(self.dnn_list,
                                         activation='Dice',
+                                        dropout=self.dropout,
                                         bn=True)
 
         self.dnn_predict_layers = nn.Linear(self.mlp_hidden_size[-1], 1)
