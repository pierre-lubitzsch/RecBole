# -*- coding: utf-8 -*-
# @Time   : 2020/6/26 15:49
# @Author : Shanlei Mu
# @Email  : slmu@ruc.edu.cn
# @File   : trainer.py

import os
import warnings
import torch
import torch.optim as optim
import matplotlib.pyplot as plt

from time import time
from trainer.utils import early_stopping, calculate_valid_score, dict2str
from evaluator import TopKEvaluator, LossEvaluator, loss_metrics
from data.interaction import Interaction
from utils import ensure_dir, get_local_time, DataLoaderType


class AbstractTrainer(object):
    def __init__(self, config, model):
        self.config = config
        self.model = model

    def fit(self, train_data):
        raise NotImplementedError('Method [next] should be implemented.')

    def evaluate(self, eval_data):
        raise NotImplementedError('Method [next] should be implemented.')


class Trainer(AbstractTrainer):
    def __init__(self, config, model, logger):
        super(Trainer, self).__init__(config, model)

        self.logger = logger
        self.learner = config['learner']
        self.learning_rate = config['learning_rate']
        self.epochs = config['epochs']
        self.eval_step = config['eval_step']
        self.stopping_step = config['stopping_step']
        self.valid_metric = config['valid_metric']
        self.valid_metric_bigger = config['valid_metric_bigger']
        self.metrics = config['metrics']
        self.test_batch_size = config['eval_batch_size']
        self.device = config['device']
        self.checkpoint_dir = config['checkpoint_dir']
        ensure_dir(self.checkpoint_dir)
        saved_model_file = '{}-{}.pth'.format(self.config['model'], get_local_time())
        self.saved_model_file = os.path.join(self.checkpoint_dir, saved_model_file)

        self.start_epoch = 0
        self.cur_step = 0
        self.best_valid_score = -1
        self.best_valid_result = None
        self.train_loss_dict = dict()
        self.optimizer = self._build_optimizer()
        self.eval_type = 'Topk'
        for metric in self.metrics:
            if metric.lower() in loss_metrics:
                self.eval_type = 'loss'
        if self.eval_type == 'loss':
            self.evaluator = LossEvaluator(config, logger)
        else:
            self.evaluator = TopKEvaluator(config, logger)

    def _build_optimizer(self):
        # todo: Avoid clear text strings
        if self.learner.lower() == 'adam':
            optimizer = optim.Adam(self.model.parameters(), lr=self.learning_rate)
        elif self.learner.lower() == 'sgd':
            optimizer = optim.SGD(self.model.parameters(), lr=self.learning_rate)
        elif self.learner.lower() == 'adagrad':
            optimizer = optim.Adagrad(self.model.parameters(), lr=self.learning_rate)
        elif self.learner.lower() == 'rmsprop':
            optimizer = optim.RMSprop(self.model.parameters(), lr=self.learning_rate)
        else:
            warnings.warn('Received unrecognized optimizer, set default Adam optimizer', UserWarning)
            optimizer = optim.Adam(self.model.parameters(), lr=self.learning_rate)
        return optimizer

    def _train_epoch(self, train_data):
        self.model.train()
        total_loss = 0.
        for batch_idx, interaction in enumerate(train_data):
            interaction = interaction.to(self.device)
            self.optimizer.zero_grad()
            loss = self.model.calculate_loss(interaction)
            loss.backward()
            self.optimizer.step()
            total_loss += loss.item()
        return total_loss

    def _valid_epoch(self, valid_data):
        valid_result = self.evaluate(valid_data, load_best_model=False)
        valid_score = calculate_valid_score(valid_result, self.valid_metric)
        return valid_score, valid_result

    def _save_checkpoint(self, epoch):
        state = {
            'config': self.config,
            'epoch': epoch,
            'cur_step': self.cur_step,
            'best_valid_score': self.best_valid_score,
            'state_dict': self.model.state_dict(),
            'optimizer': self.optimizer.state_dict(),
        }
        torch.save(state, self.saved_model_file)

    def resume_checkpoint(self, resume_file):
        resume_file = str(resume_file)
        checkpoint = torch.load(resume_file)
        self.start_epoch = checkpoint['epoch'] + 1
        self.cur_step = checkpoint['cur_step']
        self.best_valid_score = checkpoint['best_valid_score']

        # load architecture params from checkpoint
        if checkpoint['config']['model'].lower() != self.config['model'].lower():
            warnings.warn('Architecture configuration given in config file is different from that of checkpoint. '
                          'This may yield an exception while state_dict is being loaded.', UserWarning)
        self.model.load_state_dict(checkpoint['state_dict'])

        # load optimizer state from checkpoint only when optimizer type is not changed
        self.optimizer.load_state_dict(checkpoint['optimizer'])
        message_output = 'Checkpoint loaded. Resume training from epoch {}'.format(self.start_epoch)
        print(message_output)

    def fit(self, train_data, valid_data=None, verbose=True):
        for epoch_idx in range(self.start_epoch, self.epochs):
            # train
            training_start_time = time()
            train_loss = self._train_epoch(train_data)
            self.train_loss_dict[epoch_idx] = train_loss
            training_end_time = time()
            train_loss_output = "epoch %d training [time: %.2fs, train loss: %.4f]" % \
                                (epoch_idx, training_end_time - training_start_time, train_loss)
            if verbose:
                self.logger.info(train_loss_output)

            # eval
            if self.eval_step <= 0 or not valid_data:
                self._save_checkpoint(epoch_idx)
                update_output = 'Saving current: %s' % self.saved_model_file
                if verbose:
                    self.logger.info(update_output)
                continue
            if (epoch_idx + 1) % self.eval_step == 0:
                valid_start_time = time()
                valid_score, valid_result = self._valid_epoch(valid_data)
                self.best_valid_score, self.cur_step, stop_flag, update_flag = early_stopping(
                    valid_score, self.best_valid_score, self.cur_step,
                    max_step=self.stopping_step, bigger=self.valid_metric_bigger)
                valid_end_time = time()
                valid_score_output = "epoch %d evaluating [time: %.2fs, valid_score: %f]" % \
                                     (epoch_idx, valid_end_time - valid_start_time, valid_score)
                valid_result_output = 'valid result: \n' + dict2str(valid_result)
                if verbose:
                    self.logger.info(valid_score_output)
                    self.logger.info(valid_result_output)
                if update_flag:
                    self._save_checkpoint(epoch_idx)
                    update_output = 'Saving current best: %s' % self.saved_model_file
                    self.best_valid_result = valid_result
                    if verbose:
                        self.logger.info(update_output)

                if stop_flag:
                    stop_output = 'Finished training, best eval result in epoch %d' % \
                                  (epoch_idx - self.cur_step * self.eval_step)
                    if verbose:
                        self.logger.info(stop_output)
                    break
        return self.best_valid_score, self.best_valid_result

    def evaluate(self, eval_data, load_best_model=True, model_file=None):
        if load_best_model:
            if model_file:
                checkpoint_file = model_file
            else:
                checkpoint_file = self.saved_model_file
            checkpoint = torch.load(checkpoint_file)
            self.model.load_state_dict(checkpoint['state_dict'])
            message_output = 'Loading model structure and parameters from {}'.format(checkpoint_file)
            #print(message_output)

        self.model.eval()
<<<<<<< HEAD
        batch_result_list, num_user_list = [], []

        if eval_data.dl_type == DataLoaderType.FULL:
            uid_field = self.config['USER_ID_FIELD']
            iid_field = self.config['ITEM_ID_FIELD']
            item_tensor = eval_data.get_item_tensor().to(self.device).repeat(eval_data.step)
            tot_item_num = eval_data.dataset.num(iid_field)
=======
        batch_matrix_list, batch_pos_len_matrix = [], []
        for batch_idx, interaction in enumerate(eval_data):

            batch_size = interaction.length
            pos_len_list = interaction.pos_len_list   # type :list  number of positive item for each user in this batch
>>>>>>> 5ad2c527

        for batch_idx, batched_data in enumerate(eval_data):
            if eval_data.dl_type == DataLoaderType.FULL:
                user_tensor, pos_idx, used_idx, pos_len_list, user_idx_list = batched_data
                interaction = user_tensor.to(self.device).repeat_interleave(tot_item_num)
                if item_tensor[iid_field].shape[0] > interaction.length:
                    user_num_cur_batch = interaction.length // tot_item_num
                    interaction.update(item_tensor[:interaction.length])
                else:
                    user_num_cur_batch = eval_data.step
                    interaction.update(item_tensor)

                scores = self.model.predict(interaction)
                scores = scores.chunk(user_num_cur_batch, dim=0)

                score_list = []

                used_mask = torch.ones(tot_item_num, dtype=torch.uint8, device=self.device)
                for cur_pos_idx, cur_used_idx, cur_scores in zip(pos_idx, used_idx, scores):
                    cur_pos_idx = cur_pos_idx.to(self.device)
                    cur_used_idx = cur_used_idx.to(self.device)
                    cur_used_mask = used_mask.index_fill(dim=0, index=cur_used_idx, value=0)
                    pos_scores = cur_scores.index_select(dim=0, index=cur_pos_idx)
                    neg_scores = cur_scores.masked_select(cur_used_mask)
                    score_list.append(pos_scores)
                    score_list.append(neg_scores)

                scores = torch.cat(score_list)

                setattr(interaction, 'pos_len_list', pos_len_list)
                setattr(interaction, 'user_idx_list', user_idx_list)
            else:
                interaction = batched_data
                batch_size = interaction.length
                pos_len_list = interaction.pos_len_list   # type :list  number of positive item for each user in this batch
                user_idx_list = interaction.user_idx_list   # type :slice

                if batch_size <= self.test_batch_size:
                    scores = self.model.predict(interaction.to(self.device))
                else:
                    scores = self.spilt_predict(interaction, batch_size)

            batch_matrix = self.evaluator.evaluate(interaction, scores)
            batch_matrix_list.append(batch_matrix)
            batch_pos_len_matrix.append(pos_len_list)
        result = self.evaluator.collect(batch_matrix_list, batch_pos_len_matrix)

        return result

    def spilt_predict(self, interaction, batch_size):
        spilt_interaction = dict()
        for key, tensor in interaction.interaction.items():
            spilt_interaction[key] = tensor.split(self.test_batch_size, dim=0)
        num_block = (batch_size+self.test_batch_size-1)//self.test_batch_size
        result_list = []
        for i in range(num_block):
            current_interaction = dict()
            for key, spilt_tensor in spilt_interaction.items():
                current_interaction[key] = spilt_tensor[i]
            result = self.model.predict(Interaction(current_interaction).to(self.device))
            result_list.append(result)
        return torch.cat(result_list, dim=0)

    def plot_train_loss(self, show=True, save_path=None):
        epochs = list(self.train_loss_dict.keys())
        epochs.sort()
        values = [float(self.train_loss_dict[epoch]) for epoch in epochs]
        plt.plot(epochs, values)
        plt.xticks(epochs)
        plt.xlabel('Epoch')
        plt.ylabel('Loss')
        if show:
            plt.show()
        if save_path:
            plt.savefig(save_path)
<|MERGE_RESOLUTION|>--- conflicted
+++ resolved
@@ -1,276 +1,267 @@
-# -*- coding: utf-8 -*-
-# @Time   : 2020/6/26 15:49
-# @Author : Shanlei Mu
-# @Email  : slmu@ruc.edu.cn
-# @File   : trainer.py
-
-import os
-import warnings
-import torch
-import torch.optim as optim
-import matplotlib.pyplot as plt
-
-from time import time
-from trainer.utils import early_stopping, calculate_valid_score, dict2str
-from evaluator import TopKEvaluator, LossEvaluator, loss_metrics
-from data.interaction import Interaction
-from utils import ensure_dir, get_local_time, DataLoaderType
-
-
-class AbstractTrainer(object):
-    def __init__(self, config, model):
-        self.config = config
-        self.model = model
-
-    def fit(self, train_data):
-        raise NotImplementedError('Method [next] should be implemented.')
-
-    def evaluate(self, eval_data):
-        raise NotImplementedError('Method [next] should be implemented.')
-
-
-class Trainer(AbstractTrainer):
-    def __init__(self, config, model, logger):
-        super(Trainer, self).__init__(config, model)
-
-        self.logger = logger
-        self.learner = config['learner']
-        self.learning_rate = config['learning_rate']
-        self.epochs = config['epochs']
-        self.eval_step = config['eval_step']
-        self.stopping_step = config['stopping_step']
-        self.valid_metric = config['valid_metric']
-        self.valid_metric_bigger = config['valid_metric_bigger']
-        self.metrics = config['metrics']
-        self.test_batch_size = config['eval_batch_size']
-        self.device = config['device']
-        self.checkpoint_dir = config['checkpoint_dir']
-        ensure_dir(self.checkpoint_dir)
-        saved_model_file = '{}-{}.pth'.format(self.config['model'], get_local_time())
-        self.saved_model_file = os.path.join(self.checkpoint_dir, saved_model_file)
-
-        self.start_epoch = 0
-        self.cur_step = 0
-        self.best_valid_score = -1
-        self.best_valid_result = None
-        self.train_loss_dict = dict()
-        self.optimizer = self._build_optimizer()
-        self.eval_type = 'Topk'
-        for metric in self.metrics:
-            if metric.lower() in loss_metrics:
-                self.eval_type = 'loss'
-        if self.eval_type == 'loss':
-            self.evaluator = LossEvaluator(config, logger)
-        else:
-            self.evaluator = TopKEvaluator(config, logger)
-
-    def _build_optimizer(self):
-        # todo: Avoid clear text strings
-        if self.learner.lower() == 'adam':
-            optimizer = optim.Adam(self.model.parameters(), lr=self.learning_rate)
-        elif self.learner.lower() == 'sgd':
-            optimizer = optim.SGD(self.model.parameters(), lr=self.learning_rate)
-        elif self.learner.lower() == 'adagrad':
-            optimizer = optim.Adagrad(self.model.parameters(), lr=self.learning_rate)
-        elif self.learner.lower() == 'rmsprop':
-            optimizer = optim.RMSprop(self.model.parameters(), lr=self.learning_rate)
-        else:
-            warnings.warn('Received unrecognized optimizer, set default Adam optimizer', UserWarning)
-            optimizer = optim.Adam(self.model.parameters(), lr=self.learning_rate)
-        return optimizer
-
-    def _train_epoch(self, train_data):
-        self.model.train()
-        total_loss = 0.
-        for batch_idx, interaction in enumerate(train_data):
-            interaction = interaction.to(self.device)
-            self.optimizer.zero_grad()
-            loss = self.model.calculate_loss(interaction)
-            loss.backward()
-            self.optimizer.step()
-            total_loss += loss.item()
-        return total_loss
-
-    def _valid_epoch(self, valid_data):
-        valid_result = self.evaluate(valid_data, load_best_model=False)
-        valid_score = calculate_valid_score(valid_result, self.valid_metric)
-        return valid_score, valid_result
-
-    def _save_checkpoint(self, epoch):
-        state = {
-            'config': self.config,
-            'epoch': epoch,
-            'cur_step': self.cur_step,
-            'best_valid_score': self.best_valid_score,
-            'state_dict': self.model.state_dict(),
-            'optimizer': self.optimizer.state_dict(),
-        }
-        torch.save(state, self.saved_model_file)
-
-    def resume_checkpoint(self, resume_file):
-        resume_file = str(resume_file)
-        checkpoint = torch.load(resume_file)
-        self.start_epoch = checkpoint['epoch'] + 1
-        self.cur_step = checkpoint['cur_step']
-        self.best_valid_score = checkpoint['best_valid_score']
-
-        # load architecture params from checkpoint
-        if checkpoint['config']['model'].lower() != self.config['model'].lower():
-            warnings.warn('Architecture configuration given in config file is different from that of checkpoint. '
-                          'This may yield an exception while state_dict is being loaded.', UserWarning)
-        self.model.load_state_dict(checkpoint['state_dict'])
-
-        # load optimizer state from checkpoint only when optimizer type is not changed
-        self.optimizer.load_state_dict(checkpoint['optimizer'])
-        message_output = 'Checkpoint loaded. Resume training from epoch {}'.format(self.start_epoch)
-        print(message_output)
-
-    def fit(self, train_data, valid_data=None, verbose=True):
-        for epoch_idx in range(self.start_epoch, self.epochs):
-            # train
-            training_start_time = time()
-            train_loss = self._train_epoch(train_data)
-            self.train_loss_dict[epoch_idx] = train_loss
-            training_end_time = time()
-            train_loss_output = "epoch %d training [time: %.2fs, train loss: %.4f]" % \
-                                (epoch_idx, training_end_time - training_start_time, train_loss)
-            if verbose:
-                self.logger.info(train_loss_output)
-
-            # eval
-            if self.eval_step <= 0 or not valid_data:
-                self._save_checkpoint(epoch_idx)
-                update_output = 'Saving current: %s' % self.saved_model_file
-                if verbose:
-                    self.logger.info(update_output)
-                continue
-            if (epoch_idx + 1) % self.eval_step == 0:
-                valid_start_time = time()
-                valid_score, valid_result = self._valid_epoch(valid_data)
-                self.best_valid_score, self.cur_step, stop_flag, update_flag = early_stopping(
-                    valid_score, self.best_valid_score, self.cur_step,
-                    max_step=self.stopping_step, bigger=self.valid_metric_bigger)
-                valid_end_time = time()
-                valid_score_output = "epoch %d evaluating [time: %.2fs, valid_score: %f]" % \
-                                     (epoch_idx, valid_end_time - valid_start_time, valid_score)
-                valid_result_output = 'valid result: \n' + dict2str(valid_result)
-                if verbose:
-                    self.logger.info(valid_score_output)
-                    self.logger.info(valid_result_output)
-                if update_flag:
-                    self._save_checkpoint(epoch_idx)
-                    update_output = 'Saving current best: %s' % self.saved_model_file
-                    self.best_valid_result = valid_result
-                    if verbose:
-                        self.logger.info(update_output)
-
-                if stop_flag:
-                    stop_output = 'Finished training, best eval result in epoch %d' % \
-                                  (epoch_idx - self.cur_step * self.eval_step)
-                    if verbose:
-                        self.logger.info(stop_output)
-                    break
-        return self.best_valid_score, self.best_valid_result
-
-    def evaluate(self, eval_data, load_best_model=True, model_file=None):
-        if load_best_model:
-            if model_file:
-                checkpoint_file = model_file
-            else:
-                checkpoint_file = self.saved_model_file
-            checkpoint = torch.load(checkpoint_file)
-            self.model.load_state_dict(checkpoint['state_dict'])
-            message_output = 'Loading model structure and parameters from {}'.format(checkpoint_file)
-            #print(message_output)
-
-        self.model.eval()
-<<<<<<< HEAD
-        batch_result_list, num_user_list = [], []
-
-        if eval_data.dl_type == DataLoaderType.FULL:
-            uid_field = self.config['USER_ID_FIELD']
-            iid_field = self.config['ITEM_ID_FIELD']
-            item_tensor = eval_data.get_item_tensor().to(self.device).repeat(eval_data.step)
-            tot_item_num = eval_data.dataset.num(iid_field)
-=======
-        batch_matrix_list, batch_pos_len_matrix = [], []
-        for batch_idx, interaction in enumerate(eval_data):
-
-            batch_size = interaction.length
-            pos_len_list = interaction.pos_len_list   # type :list  number of positive item for each user in this batch
->>>>>>> 5ad2c527
-
-        for batch_idx, batched_data in enumerate(eval_data):
-            if eval_data.dl_type == DataLoaderType.FULL:
-                user_tensor, pos_idx, used_idx, pos_len_list, user_idx_list = batched_data
-                interaction = user_tensor.to(self.device).repeat_interleave(tot_item_num)
-                if item_tensor[iid_field].shape[0] > interaction.length:
-                    user_num_cur_batch = interaction.length // tot_item_num
-                    interaction.update(item_tensor[:interaction.length])
-                else:
-                    user_num_cur_batch = eval_data.step
-                    interaction.update(item_tensor)
-
-                scores = self.model.predict(interaction)
-                scores = scores.chunk(user_num_cur_batch, dim=0)
-
-                score_list = []
-
-                used_mask = torch.ones(tot_item_num, dtype=torch.uint8, device=self.device)
-                for cur_pos_idx, cur_used_idx, cur_scores in zip(pos_idx, used_idx, scores):
-                    cur_pos_idx = cur_pos_idx.to(self.device)
-                    cur_used_idx = cur_used_idx.to(self.device)
-                    cur_used_mask = used_mask.index_fill(dim=0, index=cur_used_idx, value=0)
-                    pos_scores = cur_scores.index_select(dim=0, index=cur_pos_idx)
-                    neg_scores = cur_scores.masked_select(cur_used_mask)
-                    score_list.append(pos_scores)
-                    score_list.append(neg_scores)
-
-                scores = torch.cat(score_list)
-
-                setattr(interaction, 'pos_len_list', pos_len_list)
-                setattr(interaction, 'user_idx_list', user_idx_list)
-            else:
-                interaction = batched_data
-                batch_size = interaction.length
-                pos_len_list = interaction.pos_len_list   # type :list  number of positive item for each user in this batch
-                user_idx_list = interaction.user_idx_list   # type :slice
-
-                if batch_size <= self.test_batch_size:
-                    scores = self.model.predict(interaction.to(self.device))
-                else:
-                    scores = self.spilt_predict(interaction, batch_size)
-
-            batch_matrix = self.evaluator.evaluate(interaction, scores)
-            batch_matrix_list.append(batch_matrix)
-            batch_pos_len_matrix.append(pos_len_list)
-        result = self.evaluator.collect(batch_matrix_list, batch_pos_len_matrix)
-
-        return result
-
-    def spilt_predict(self, interaction, batch_size):
-        spilt_interaction = dict()
-        for key, tensor in interaction.interaction.items():
-            spilt_interaction[key] = tensor.split(self.test_batch_size, dim=0)
-        num_block = (batch_size+self.test_batch_size-1)//self.test_batch_size
-        result_list = []
-        for i in range(num_block):
-            current_interaction = dict()
-            for key, spilt_tensor in spilt_interaction.items():
-                current_interaction[key] = spilt_tensor[i]
-            result = self.model.predict(Interaction(current_interaction).to(self.device))
-            result_list.append(result)
-        return torch.cat(result_list, dim=0)
-
-    def plot_train_loss(self, show=True, save_path=None):
-        epochs = list(self.train_loss_dict.keys())
-        epochs.sort()
-        values = [float(self.train_loss_dict[epoch]) for epoch in epochs]
-        plt.plot(epochs, values)
-        plt.xticks(epochs)
-        plt.xlabel('Epoch')
-        plt.ylabel('Loss')
-        if show:
-            plt.show()
-        if save_path:
-            plt.savefig(save_path)
+# -*- coding: utf-8 -*-
+# @Time   : 2020/6/26 15:49
+# @Author : Shanlei Mu
+# @Email  : slmu@ruc.edu.cn
+# @File   : trainer.py
+
+import os
+import warnings
+import torch
+import torch.optim as optim
+import matplotlib.pyplot as plt
+
+from time import time
+from trainer.utils import early_stopping, calculate_valid_score, dict2str
+from evaluator import TopKEvaluator, LossEvaluator, loss_metrics
+from data.interaction import Interaction
+from utils import ensure_dir, get_local_time, DataLoaderType
+
+
+class AbstractTrainer(object):
+    def __init__(self, config, model):
+        self.config = config
+        self.model = model
+
+    def fit(self, train_data):
+        raise NotImplementedError('Method [next] should be implemented.')
+
+    def evaluate(self, eval_data):
+        raise NotImplementedError('Method [next] should be implemented.')
+
+
+class Trainer(AbstractTrainer):
+    def __init__(self, config, model, logger):
+        super(Trainer, self).__init__(config, model)
+
+        self.logger = logger
+        self.learner = config['learner']
+        self.learning_rate = config['learning_rate']
+        self.epochs = config['epochs']
+        self.eval_step = config['eval_step']
+        self.stopping_step = config['stopping_step']
+        self.valid_metric = config['valid_metric']
+        self.valid_metric_bigger = config['valid_metric_bigger']
+        self.metrics = config['metrics']
+        self.test_batch_size = config['eval_batch_size']
+        self.device = config['device']
+        self.checkpoint_dir = config['checkpoint_dir']
+        ensure_dir(self.checkpoint_dir)
+        saved_model_file = '{}-{}.pth'.format(self.config['model'], get_local_time())
+        self.saved_model_file = os.path.join(self.checkpoint_dir, saved_model_file)
+
+        self.start_epoch = 0
+        self.cur_step = 0
+        self.best_valid_score = -1
+        self.best_valid_result = None
+        self.train_loss_dict = dict()
+        self.optimizer = self._build_optimizer()
+        self.eval_type = 'Topk'
+        for metric in self.metrics:
+            if metric.lower() in loss_metrics:
+                self.eval_type = 'loss'
+        if self.eval_type == 'loss':
+            self.evaluator = LossEvaluator(config, logger)
+        else:
+            self.evaluator = TopKEvaluator(config, logger)
+
+    def _build_optimizer(self):
+        # todo: Avoid clear text strings
+        if self.learner.lower() == 'adam':
+            optimizer = optim.Adam(self.model.parameters(), lr=self.learning_rate)
+        elif self.learner.lower() == 'sgd':
+            optimizer = optim.SGD(self.model.parameters(), lr=self.learning_rate)
+        elif self.learner.lower() == 'adagrad':
+            optimizer = optim.Adagrad(self.model.parameters(), lr=self.learning_rate)
+        elif self.learner.lower() == 'rmsprop':
+            optimizer = optim.RMSprop(self.model.parameters(), lr=self.learning_rate)
+        else:
+            warnings.warn('Received unrecognized optimizer, set default Adam optimizer', UserWarning)
+            optimizer = optim.Adam(self.model.parameters(), lr=self.learning_rate)
+        return optimizer
+
+    def _train_epoch(self, train_data):
+        self.model.train()
+        total_loss = 0.
+        for batch_idx, interaction in enumerate(train_data):
+            interaction = interaction.to(self.device)
+            self.optimizer.zero_grad()
+            loss = self.model.calculate_loss(interaction)
+            loss.backward()
+            self.optimizer.step()
+            total_loss += loss.item()
+        return total_loss
+
+    def _valid_epoch(self, valid_data):
+        valid_result = self.evaluate(valid_data, load_best_model=False)
+        valid_score = calculate_valid_score(valid_result, self.valid_metric)
+        return valid_score, valid_result
+
+    def _save_checkpoint(self, epoch):
+        state = {
+            'config': self.config,
+            'epoch': epoch,
+            'cur_step': self.cur_step,
+            'best_valid_score': self.best_valid_score,
+            'state_dict': self.model.state_dict(),
+            'optimizer': self.optimizer.state_dict(),
+        }
+        torch.save(state, self.saved_model_file)
+
+    def resume_checkpoint(self, resume_file):
+        resume_file = str(resume_file)
+        checkpoint = torch.load(resume_file)
+        self.start_epoch = checkpoint['epoch'] + 1
+        self.cur_step = checkpoint['cur_step']
+        self.best_valid_score = checkpoint['best_valid_score']
+
+        # load architecture params from checkpoint
+        if checkpoint['config']['model'].lower() != self.config['model'].lower():
+            warnings.warn('Architecture configuration given in config file is different from that of checkpoint. '
+                          'This may yield an exception while state_dict is being loaded.', UserWarning)
+        self.model.load_state_dict(checkpoint['state_dict'])
+
+        # load optimizer state from checkpoint only when optimizer type is not changed
+        self.optimizer.load_state_dict(checkpoint['optimizer'])
+        message_output = 'Checkpoint loaded. Resume training from epoch {}'.format(self.start_epoch)
+        print(message_output)
+
+    def fit(self, train_data, valid_data=None, verbose=True):
+        for epoch_idx in range(self.start_epoch, self.epochs):
+            # train
+            training_start_time = time()
+            train_loss = self._train_epoch(train_data)
+            self.train_loss_dict[epoch_idx] = train_loss
+            training_end_time = time()
+            train_loss_output = "epoch %d training [time: %.2fs, train loss: %.4f]" % \
+                                (epoch_idx, training_end_time - training_start_time, train_loss)
+            if verbose:
+                self.logger.info(train_loss_output)
+
+            # eval
+            if self.eval_step <= 0 or not valid_data:
+                self._save_checkpoint(epoch_idx)
+                update_output = 'Saving current: %s' % self.saved_model_file
+                if verbose:
+                    self.logger.info(update_output)
+                continue
+            if (epoch_idx + 1) % self.eval_step == 0:
+                valid_start_time = time()
+                valid_score, valid_result = self._valid_epoch(valid_data)
+                self.best_valid_score, self.cur_step, stop_flag, update_flag = early_stopping(
+                    valid_score, self.best_valid_score, self.cur_step,
+                    max_step=self.stopping_step, bigger=self.valid_metric_bigger)
+                valid_end_time = time()
+                valid_score_output = "epoch %d evaluating [time: %.2fs, valid_score: %f]" % \
+                                     (epoch_idx, valid_end_time - valid_start_time, valid_score)
+                valid_result_output = 'valid result: \n' + dict2str(valid_result)
+                if verbose:
+                    self.logger.info(valid_score_output)
+                    self.logger.info(valid_result_output)
+                if update_flag:
+                    self._save_checkpoint(epoch_idx)
+                    update_output = 'Saving current best: %s' % self.saved_model_file
+                    self.best_valid_result = valid_result
+                    if verbose:
+                        self.logger.info(update_output)
+
+                if stop_flag:
+                    stop_output = 'Finished training, best eval result in epoch %d' % \
+                                  (epoch_idx - self.cur_step * self.eval_step)
+                    if verbose:
+                        self.logger.info(stop_output)
+                    break
+        return self.best_valid_score, self.best_valid_result
+
+    def evaluate(self, eval_data, load_best_model=True, model_file=None):
+        if load_best_model:
+            if model_file:
+                checkpoint_file = model_file
+            else:
+                checkpoint_file = self.saved_model_file
+            checkpoint = torch.load(checkpoint_file)
+            self.model.load_state_dict(checkpoint['state_dict'])
+            message_output = 'Loading model structure and parameters from {}'.format(checkpoint_file)
+            #print(message_output)
+
+        self.model.eval()
+
+        if eval_data.dl_type == DataLoaderType.FULL:
+            uid_field = self.config['USER_ID_FIELD']
+            iid_field = self.config['ITEM_ID_FIELD']
+            item_tensor = eval_data.get_item_tensor().to(self.device).repeat(eval_data.step)
+            tot_item_num = eval_data.dataset.num(iid_field)
+
+        batch_matrix_list, batch_pos_len_matrix = [], []
+        for batch_idx, batched_data in enumerate(eval_data):
+            if eval_data.dl_type == DataLoaderType.FULL:
+                user_tensor, pos_idx, used_idx, pos_len_list, user_idx_list = batched_data
+                interaction = user_tensor.to(self.device).repeat_interleave(tot_item_num)
+                if item_tensor[iid_field].shape[0] > interaction.length:
+                    user_num_cur_batch = interaction.length // tot_item_num
+                    interaction.update(item_tensor[:interaction.length])
+                else:
+                    user_num_cur_batch = eval_data.step
+                    interaction.update(item_tensor)
+
+                scores = self.model.predict(interaction)
+                scores = scores.chunk(user_num_cur_batch, dim=0)
+
+                score_list = []
+
+                used_mask = torch.ones(tot_item_num, dtype=torch.uint8, device=self.device)
+                for cur_pos_idx, cur_used_idx, cur_scores in zip(pos_idx, used_idx, scores):
+                    cur_pos_idx = cur_pos_idx.to(self.device)
+                    cur_used_idx = cur_used_idx.to(self.device)
+                    cur_used_mask = used_mask.index_fill(dim=0, index=cur_used_idx, value=0)
+                    pos_scores = cur_scores.index_select(dim=0, index=cur_pos_idx)
+                    neg_scores = cur_scores.masked_select(cur_used_mask)
+                    score_list.append(pos_scores)
+                    score_list.append(neg_scores)
+
+                scores = torch.cat(score_list)
+
+                setattr(interaction, 'pos_len_list', pos_len_list)
+                setattr(interaction, 'user_idx_list', user_idx_list)
+            else:
+                interaction = batched_data
+                batch_size = interaction.length
+                pos_len_list = interaction.pos_len_list   # type :list  number of positive item for each user in this batch
+
+                if batch_size <= self.test_batch_size:
+                    scores = self.model.predict(interaction.to(self.device))
+                else:
+                    scores = self.spilt_predict(interaction, batch_size)
+
+            batch_matrix = self.evaluator.evaluate(interaction, scores)
+            batch_matrix_list.append(batch_matrix)
+            batch_pos_len_matrix.append(pos_len_list)
+        result = self.evaluator.collect(batch_matrix_list, batch_pos_len_matrix)
+
+        return result
+
+    def spilt_predict(self, interaction, batch_size):
+        spilt_interaction = dict()
+        for key, tensor in interaction.interaction.items():
+            spilt_interaction[key] = tensor.split(self.test_batch_size, dim=0)
+        num_block = (batch_size+self.test_batch_size-1)//self.test_batch_size
+        result_list = []
+        for i in range(num_block):
+            current_interaction = dict()
+            for key, spilt_tensor in spilt_interaction.items():
+                current_interaction[key] = spilt_tensor[i]
+            result = self.model.predict(Interaction(current_interaction).to(self.device))
+            result_list.append(result)
+        return torch.cat(result_list, dim=0)
+
+    def plot_train_loss(self, show=True, save_path=None):
+        epochs = list(self.train_loss_dict.keys())
+        epochs.sort()
+        values = [float(self.train_loss_dict[epoch]) for epoch in epochs]
+        plt.plot(epochs, values)
+        plt.xticks(epochs)
+        plt.xlabel('Epoch')
+        plt.ylabel('Loss')
+        if show:
+            plt.show()
+        if save_path:
+            plt.savefig(save_path)